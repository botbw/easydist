# Copyright (c) 2023, Alibaba Group;
# Licensed under the Apache License, Version 2.0 (the "License");
# you may not use this file except in compliance with the License.
# You may obtain a copy of the License at
#
#    http://www.apache.org/licenses/LICENSE-2.0
#
# Unless required by applicable law or agreed to in writing, software
# distributed under the License is distributed on an "AS IS" BASIS,
# WITHOUT WARRANTIES OR CONDITIONS OF ANY KIND, either express or implied.
# See the License for the specific language governing permissions and
# limitations under the License.
# ==============================================================================

import logging
import os
import pickle
import time
import threading
from functools import partial
<<<<<<< HEAD
from typing import Any, Union, cast
=======
from typing import Any, cast, Set
>>>>>>> 13d24e2c
from contextlib import nullcontext

import numpy
import rich
import torch
import torch.utils._pytree as pytree
import torch.distributed.rpc as rpc
from torch._subclasses.fake_tensor import FakeTensor, FakeTensorMode
from torch.distributed._tensor import (DeviceMesh, DTensor, Replicate, distribute_tensor)
from torch.fx._pytree import tree_flatten_spec
from torch.fx.experimental.proxy_tensor import make_fx
from torch.fx.passes.graph_drawer import FxGraphDrawer
from torch.nn.utils import stateless
from torch._functorch.partitioners import default_partition

import easydist.config as mdconfig
from easydist.autoflow.solver import AutoFlowSolver
from easydist.torch.bridge import (get_torch_sharding_strategy, to_torch_spmd, torch2meta_graph)
from easydist.torch.decomp_utils import EASYDIST_DECOMP_TABLE
from easydist.torch.experimental.pp.runtime import PipelineStage, ScheduleGPipe
from easydist.torch.experimental.pp.compile_pipeline import SplitPatcher, compile_pipeline
from easydist.torch.experimental.pp.microbatch import split_args_kwargs_into_chunks
from easydist.torch.experimental.pp.split_utils import clear_pp_compile_states, get_updated_params_states, set_backward_flag, set_step_flag, set_updated_params_states
from easydist.torch.experimental.pp.utils import save_graphviz_dot
from easydist.torch.init_helper import (SetParaInitHelper, init_contiguous_buf, materialize_zero)
from easydist.torch.passes import (eliminate_detach, fix_addmm_bias, fix_convoluation_bias, decouple_view,
                                   tile_comm, runtime_prof, fix_embedding, fix_meta_device,
                                   sharding_transform, sharding_transform_dtensor,
                                   AllocatorProfiler, ModuleProfilingInfo)
from easydist.torch.device_mesh import get_device_mesh, get_pp_group, get_pp_rank, get_pp_size, set_device_mesh, spmd_device_mesh
from easydist.torch.passes import comm_optimize, rule_override_by_graph, create_edinfo
from easydist.torch.passes.fix_node_order import fix_node_order
from easydist.torch.schedule.ilp_memory_scheduler import ILPMemoryScheduler
from easydist.torch.schedule.efficient_memory_scheduler import EfficientMemoryScheduler
from easydist.torch.schedule.graph_mem_plan import GraphMemPlan
from easydist.torch.sharding_interpreter import EDTorchShardingAnn
from easydist.torch.utils import (_enable_compile, _rematerialize_optimizer,
                                  _sharding_ann_env, extract_tensor_meta_info)
from easydist.utils import rgetattr, rsetattr
from easydist.utils.testing import TorchMockDeviceMesh
import easydist.torch.profiler.stream_tracer as ed_stream_tracer
from profiling_allocator import _set_allocator_mode, _set_customized_flag, AllocatorMode
# for pickle dump opt_strategy
import sys

sys.setrecursionlimit(100000)

logger = logging.getLogger(__name__)

sharding_sol = None
sol_rdy_cond = threading.Condition()

mem_sol = None
mem_addr_rdy_cond = threading.Condition()

def preprocess_traced_graph(fx_module: torch.fx.GraphModule):
    fx_module = decouple_view(fx_module)
    fx_module = fix_meta_device(fx_module)
    fx_module = fix_embedding(fx_module)
    fx_module = fix_addmm_bias(fx_module)
    # fx_module = fix_convoluation_bias(fx_module)
    fx_module = eliminate_detach(fx_module)

    fx_module.recompile()

    return fx_module


def easydist_shard(fx_module: torch.fx.GraphModule, state_tensor_num, input_signature, *args,
                   **kwargs):
    # only called by rank 0
    if mdconfig.enable_compile_cache:
        os.makedirs(mdconfig.compile_cache_dir, exist_ok=True)
        compiled_cache_file = os.path.join(mdconfig.compile_cache_dir, f"./{input_signature}.pkl")

    find_cache = mdconfig.enable_compile_cache and os.path.exists(compiled_cache_file)

    if find_cache:
        logger.info(f"load compiled result from {compiled_cache_file}.")
        shape_info, opt_strategy, sharding_strategy, args_strategy, state_io_map = pickle.load(
            open(compiled_cache_file, "rb"))
    else:
        if mdconfig.log_level <= logging.DEBUG:
            fx_module.print_readable()

        # (1) sharding annotation
        with _sharding_ann_env():
            start_t = time.perf_counter()
            sharding_interpreter = EDTorchShardingAnn(fx_module)
            flatten_args = tree_flatten_spec(
                list(args) + list(kwargs.values()), fx_module._in_spec)
            sharding_info, shape_info = sharding_interpreter.run(*flatten_args)
            logger.info(f"[EDTorchShardingAnn.time]:\t {time.perf_counter() - start_t} s.")
            if mdconfig.log_level <= logging.DEBUG:
                rich.print("sharding_info:\n", sharding_info)
                rich.print("shape_info:\n", shape_info)

        fx_module = create_edinfo(fx_module, sharding_info, shape_info)

        # (2) translate fx.GraphModule into MetaGraph
        meta_graph = torch2meta_graph(fx_module, state_tensor_num, sharding_info, shape_info)

        if mdconfig.log_level <= logging.DEBUG:
            rich.print(meta_graph)

        # (3) construct AutoFlowSolver and run ILP
        device_mesh = get_device_mesh()
        device_mesh_shape = (device_mesh.size(0), device_mesh.size(1))

        total_memery = torch.cuda.get_device_properties(torch.cuda.current_device()).total_memory
        solver = AutoFlowSolver(device_mesh_shape, total_memery=total_memery)

        if mdconfig.enable_graph_coarsen:
            logger.info(f"enable graph coarsen with level {mdconfig.coarsen_level}.")
            solver.add_coarsen_graph(meta_graph)
        else:
            solver.add_graph(meta_graph)

        start_t = time.perf_counter()
        if mdconfig.enable_graph_coarsen:
            opt_strategy = solver.ilp_solve()
        else:
            opt_strategy = solver.ilp_optimize()
        logger.info(f"[AutoFlowSolver.time]:\t {time.perf_counter() - start_t} s.")

        if mdconfig.log_level <= logging.DEBUG:
            rich.print(opt_strategy)

        sharding_strategy = get_torch_sharding_strategy(fx_module, opt_strategy)

        if mdconfig.log_level <= logging.DEBUG:
            rich.print(sharding_strategy)

        args_strategy = meta_graph.get_input_strategy(opt_strategy)
        args_strategy = [[to_torch_spmd(i) for i in var_strategy]
                         for var_strategy in args_strategy]

        state_io_map = meta_graph.state_io_map

        if mdconfig.enable_compile_cache:
            pickle.dump([shape_info, opt_strategy, sharding_strategy, args_strategy, state_io_map],
                        open(compiled_cache_file, "wb"))
            logger.info(f"compiled result saved in {compiled_cache_file}.")

    return shape_info, opt_strategy, sharding_strategy, args_strategy, state_io_map


@torch.no_grad()
def sharded_tensor(tensor, strategy, mesh, materialize_fn):
    # if tensor is DTensor, redistribute it
    if isinstance(tensor, DTensor):
        return tensor.redistribute(mesh, strategy)

    # materialize FakeTensor and distribute_tensor
    if isinstance(tensor, FakeTensor):
        tensor = materialize_fn(tensor)
    if tensor.is_meta:
        tensor = materialize_fn(tensor)
    return distribute_tensor(tensor, mesh, strategy)


@torch.no_grad()
def dtensor_to_tensor(leaf):
    if isinstance(leaf, DTensor):
        replicate_leaf = leaf.redistribute(leaf.device_mesh, [Replicate()] * len(leaf.placements))
        return replicate_leaf.to_local()
    return leaf

def fetch_strategy():
    with sol_rdy_cond:
        sol_rdy_cond.wait()

    return sharding_sol

def fetch_mem_sol():
    with mem_addr_rdy_cond:
        mem_addr_rdy_cond.wait()

    return mem_sol

@torch.fx.has_side_effect
def start_customized_allocator():
    _set_customized_flag(True)
    return None

@torch.fx.has_side_effect
def stop_customized_allocator():
    _set_customized_flag(False)
    return None

def insert_customized_allocator_flag(
                              gm: torch.fx.GraphModule,
                              back_alloced_nodes: Set[str]):
    start_before_nodes = []
    stop_before_nodes = []
    customized_alloc_active = False
    for node in gm.graph.nodes:
        if node.op == 'placeholder' or node.op == 'get_attr' or node.op == 'output':
            if customized_alloc_active:
                stop_before_nodes.append(node)
                customized_alloc_active = False
        elif node.name in back_alloced_nodes:
            if customized_alloc_active:
                stop_before_nodes.append(node)
                customized_alloc_active = False
        else:
            if not customized_alloc_active:
                start_before_nodes.append(node)
                customized_alloc_active = True

    #print(f"start: {start_before_nodes}")
    #print(f"stop: {stop_before_nodes}")

    for start_nd in start_before_nodes:
        with gm.graph.inserting_before(start_nd):
            start_flag_nd = gm.graph.call_function(start_customized_allocator)
            #print(f"add start flag: {start_flag_nd}")

    for stop_nd in stop_before_nodes:
        with gm.graph.inserting_before(stop_nd):
            stop_flag_nd = gm.graph.call_function(stop_customized_allocator)
            #print(f"add stop flag: {stop_flag_nd}")

    #print("updated graph node list:")
    #for node in gm.graph.nodes:
    #    print(node)

def memory_opt(gm: torch.fx.GraphModule):
    world_size = torch.distributed.get_world_size()
    rank = torch.distributed.get_rank()

    rpc.init_rpc(f"ed_worker{rank}", rank=rank, world_size=world_size)
    if rank == 0:
        logging.info("profiling fx module's memory...")

    # setting allocator to profiling mode
    _set_allocator_mode(AllocatorMode.PROFILE)

    # save all profiling information in this dict
    profiling_info = ModuleProfilingInfo(rank)
    alloc_profiler = AllocatorProfiler(gm, profiling_info)
    with ed_stream_tracer.StreamTracer() as stream_tracer:
        _ = alloc_profiler.run([])
        trace_data = stream_tracer.get_stream_trace_data()
    #print(f"py op_streams:\n{trace_data.op_streams}")
    #print(f"py op_extra_streams:\n{trace_data.op_extra_streams}")

    if rank == 0:
        logging.info("finish profiling fx module's memory")
        graph_mem_info = alloc_profiler.create_graph_mem_info()
        #print(f"graph_mem_info:\n{str(graph_mem_info)}")

        op_streams = {}
        for op_name, streams in trace_data.op_streams.items():
            op_streams[op_name] = streams[0]

        for op_name, streams in trace_data.op_extra_streams.items():
            if op_name not in op_streams:
                op_streams[op_name] = streams[0]

        if mdconfig.mem_opt_by_solver:
            mem_sched = ILPMemoryScheduler(gm, graph_mem_info,
                                           1024*128, op_streams)
        else:
            mem_sched = EfficientMemoryScheduler(gm, graph_mem_info, op_streams)

        required_memory, temp_memory, schedules, ordered_schedules, mem_alloc_info, inter_op_mems, back_alloced_nodes = \
                                            mem_sched.gen_mem_addresses()
        #print("ordered_schedules:")
        #for idx, nd in enumerate(ordered_schedules):
        #    print(f"{idx}: {nd}")

        #print(f"master proposes required_memory: {required_memory}")
        #print(f"master creates mem locations:\n{inter_op_mems}")

        with mem_addr_rdy_cond:
            global mem_sol
            mem_sol = [
                required_memory, temp_memory, ordered_schedules, mem_alloc_info, inter_op_mems, back_alloced_nodes
            ]
            mem_addr_rdy_cond.notify_all()

        assert len(ordered_schedules) == len(mem_sched.nodes_to_schedule), \
            f"schedule {len(ordered_schedules)} nodes, but totally {len(mem_sched.nodes_to_schedule)} nodes"
    else:
        required_memory, temp_memory, ordered_schedules, mem_alloc_info, inter_op_mems, back_alloced_nodes = rpc.rpc_sync(
                            "ed_worker0", fetch_mem_sol, args=(), timeout=0)
        #print(f"worker {rank} receives required_memory: {required_memory}")
        #print(f"worker {rank} receives mem locations:\n{inter_op_mems}")

    rpc.shutdown()

    graph_mem_plan = GraphMemPlan(required_memory, temp_memory)

    for name in ordered_schedules:
        if name in mem_alloc_info:
            alloc_list = mem_alloc_info[name]
            for alloc_info in alloc_list:
                addr = alloc_info[1]
                size = alloc_info[2]
                if alloc_info[3] == 0:
                    is_temp_mem = True
                else:
                    is_temp_mem = False

                graph_mem_plan.append_addr_size(addr, size, is_temp_mem, name)

    #print("graph memory plan:")
    #print(str(graph_mem_plan))

    # setting allocator back to runtime mode
    alloc_profiler.load_memory_plan(graph_mem_plan)

    #print(f"graph details:\n{str(gm.graph)}\nend of graph\n")
    insert_customized_allocator_flag(gm, back_alloced_nodes)
    gm.recompile()
    #print(f"python codes\n{gm.code}")


def _compile_auto(func,
                  tracing_mode,
                  init_helper,
                  input_signature,
                  args,
                  kwargs,
                  schedule_cls=None,
                  args_chunk_spec=None,
                  kwargs_chunk_spec=None,
                  outputs_chunk_spec=None,
                  num_chunks=1,
                  return_to_all_stages=True,
                  accumulate_grads_inplace=True,
                  strict=True) -> Union[PipelineStage, Any]:
    args_split, kwargs_split = split_args_kwargs_into_chunks(args, kwargs, num_chunks,
                                                             args_chunk_spec, kwargs_chunk_spec)
    args, kwargs = args_split[0], kwargs_split[0]
    module, opt = None, None

    for arg in pytree.tree_flatten(list(args) + list(kwargs.values()))[0]:
        if isinstance(arg, torch.nn.Module):
            assert module is None, "Only support single nn.Module in args now"
            module = arg
        if isinstance(arg, torch.optim.Optimizer):
            assert opt is None, "Only support single Optimizer in args now"
            opt = arg

    params, buffers = {}, {}
    if module is not None:
        params = dict(module.named_parameters())
        buffers = dict(module.named_buffers())

        #print(f"initial params: {params}")
        #print(f"initial buffers: {buffers}")
        if isinstance(init_helper, SetParaInitHelper):
            init_helper.module = module

    named_states = {}

    if opt is not None:
        # assign grad and warm up optimizer
        mode = nullcontext()
        for name in dict(module.named_parameters()):
            with torch.no_grad():
                rsetattr(module, name + ".grad", torch.zeros_like(rgetattr(module, name).data))
                if isinstance(rgetattr(module, name).data, FakeTensor):
                    mode = rgetattr(module, name).data.fake_mode
        with mode:
            opt.step()
            opt.zero_grad(True)

        for n, p in params.items():
            if p in opt.state:
                named_states[n] = opt.state[p]  # type: ignore[index]
                # if step in state, reduce one for warmup step.
                if 'step' in named_states[n]:
                    named_states[n]['step'] -= 1

    flat_named_states, _ = pytree.tree_flatten(named_states)

    # fix for sgd withtout momentum
    if all(state is None for state in flat_named_states):
        named_states = {}
        flat_named_states, _ = pytree.tree_flatten(named_states)

    state_tensor_num = len(params) + len(buffers) + len(flat_named_states)

    def stateless_func(func, params, buffers, named_states, args, kwargs):
        clear_pp_compile_states()
        with stateless._reparametrize_module(
                cast(torch.nn.Module, module), {
                    **params,
                    **buffers
                }, tie_weights=True) if module else nullcontext(), _rematerialize_optimizer(
                    opt, named_states, params) if opt else nullcontext():
            ret = func(*args, **kwargs)
        if (tup := get_updated_params_states()) != (None, None):
            params, named_states = tup
        grads = {k: v.grad for k, v in params.items()}
        return params, buffers, named_states, grads, ret

    with _enable_compile(), SplitPatcher(module, opt) if schedule_cls else nullcontext():
        traced_graph = make_fx(partial(stateless_func, func),
                               tracing_mode=tracing_mode,
                               decomposition_table=EASYDIST_DECOMP_TABLE,
                               _allow_non_fake_inputs=False)(params, buffers, named_states, args,
                                                             kwargs)

    traced_graph.graph.eliminate_dead_code()
    traced_graph = preprocess_traced_graph(traced_graph)
    traced_graph.recompile()

    save_graphviz_dot(traced_graph, 'traced_graph')

    if mdconfig.dump_fx_graph:
        print(f"node num in traced graph: {len(traced_graph.graph.nodes)}")
        drawer = FxGraphDrawer(traced_graph, "traced_fx", ignore_getattr=True)
        dot_graphs = drawer.get_all_dot_graphs()
        for name, dot_graph in dot_graphs.items():
            dot_graph.write_jpg(f"./tmp/{name}.jpg")
            dot_graph.write_raw(f"./tmp/{name}.txt")

        # seperate fwd/bwd graph
        fwd_graph, bwd_graph = default_partition(traced_graph, None, num_fwd_outputs=1)

        fwd_drawer = FxGraphDrawer(fwd_graph, "fwd_traced_fx", ignore_getattr=True)
        fwd_dot_graphs = fwd_drawer.get_all_dot_graphs()
        for name, dot_graph in fwd_dot_graphs.items():
            dot_graph.write_jpg(f"./tmp/{name}.jpg")
            dot_graph.write_raw(f"./tmp/{name}.txt")

        bwd_drawer = FxGraphDrawer(bwd_graph, "bwd_traced_fx", ignore_getattr=True)
        bwd_dot_graphs = bwd_drawer.get_all_dot_graphs()
        for name, dot_graph in bwd_dot_graphs.items():
            dot_graph.write_jpg(f"./tmp/{name}.jpg")
            dot_graph.write_raw(f"./tmp/{name}.txt")


    world_size = torch.distributed.get_world_size()
    rank = torch.distributed.get_rank()

    # Lansong(TODO) Currently send strategy by rpc. But broadcast way is more efficient.
    rpc.init_rpc(f"ed_worker{rank}", rank=rank, world_size=world_size)
    if rank == 0:
        shape_info, opt_strategy, sharding_strategy, args_strategy, state_io_map = easydist_shard(
            traced_graph, state_tensor_num, input_signature, params, buffers, named_states, args,
            kwargs)

        with sol_rdy_cond:
            global sharding_sol
            sharding_sol = [
                shape_info, opt_strategy, sharding_strategy, args_strategy, state_io_map
            ]
            sol_rdy_cond.notify_all()
    else:
        shape_info, opt_strategy, sharding_strategy, args_strategy, state_io_map = rpc.rpc_sync(
            "ed_worker0", fetch_strategy, args=(), timeout=0)

    rpc.shutdown()

<<<<<<< HEAD
    with spmd_device_mesh():
        if mdconfig.use_dtensor:
            sharded_graph = sharding_transform_dtensor(traced_graph, sharding_strategy)
        else:
            sharded_graph = sharding_transform(traced_graph, opt_strategy, state_io_map)
            if mdconfig.enable_tile_comm:
                sharded_graph = runtime_prof(sharded_graph, tiling_prof=True)
                sharded_graph = tile_comm(sharded_graph)

        save_graphviz_dot(sharded_graph, f'sharded_graph_raw_{rank}')
        sharded_graph = fix_embedding(sharded_graph, recover=True)

        if not mdconfig.use_dtensor:
            if schedule_cls is None and mdconfig.comm_optimization is True:
                sharded_graph = runtime_prof(sharded_graph)
                sharded_graph = comm_optimize(sharded_graph, 'rcpsp', grouping=True, mem_restrain=False)
=======
    if mdconfig.use_dtensor:
        sharded_gm = sharding_transform_dtensor(traced_graph, sharding_strategy)
    else:
        sharded_gm = sharding_transform(traced_graph, opt_strategy, state_io_map)
        if mdconfig.enable_tile_comm:
            sharded_gm = runtime_prof(sharded_gm, tiling_prof=True)
            sharded_gm = tile_comm(sharded_gm)

    sharded_gm = fix_embedding(sharded_gm, recover=True)

    if not mdconfig.use_dtensor:
        if mdconfig.comm_optimization is True:
            sharded_gm = runtime_prof(sharded_gm)
            sharded_gm = comm_optimize(sharded_gm, 'rcpsp', grouping=True, mem_restrain=False)

        # override pytorch dtensor propagate rules to optimize dispater behavior
        if mdconfig.override_dtensor_rule is True:
            sharded_gm = rule_override_by_graph(sharded_gm, opt_strategy, shape_info)
>>>>>>> 13d24e2c

            # override pytorch dtensor propagate rules to optimize dispater behavior
            if mdconfig.override_dtensor_rule is True:
                sharded_graph = rule_override_by_graph(sharded_graph, opt_strategy, shape_info)

<<<<<<< HEAD

        if mdconfig.log_level <= logging.DEBUG:
            sharded_graph.print_readable()
=======
    if mdconfig.log_level <= logging.DEBUG:
        sharded_gm.print_readable()

    if mdconfig.dump_fx_graph:
        print(f"node num in sharded graph: {len(sharded_gm.graph.nodes)}")
        drawer = FxGraphDrawer(sharded_gm, "shard_fx", ignore_getattr=True)
        dot_graphs = drawer.get_all_dot_graphs()
        for name, dot_graph in dot_graphs.items():
            dot_graph.write_jpg(f"./tmp/{name}.jpg")
            dot_graph.write_raw(f"./tmp/{name}.txt")
        print(f"sharded_gm._code: {sharded_gm._code}")

    # do not use mock device after get sharded_gm
    device_mesh = get_device_mesh()
    if isinstance(device_mesh, TorchMockDeviceMesh):
        if device_mesh.debug_only:
            mesh_shape = numpy.array(range(world_size)).reshape(1, -1).tolist()
        else:
            mesh_shape = device_mesh.shape
        mesh = DeviceMesh("cuda", mesh_shape)
        set_device_mesh(mesh)

    device = mdconfig.easydist_device
>>>>>>> 13d24e2c

        if mdconfig.dump_fx_graph:
            print(f"node num in sharded graph: {len(sharded_graph.graph.nodes)}")
            drawer = FxGraphDrawer(sharded_graph, "shard_fx", ignore_getattr=True)
            dot_graphs = drawer.get_all_dot_graphs()
            for name, dot_graph in dot_graphs.items():
                dot_graph.write_jpg(f"./tmp/{name}.jpg")
                dot_graph.write_raw(f"./tmp/{name}.txt")

        # do not use mock device after get sharded_graph
        device_mesh = get_device_mesh()
        if isinstance(device_mesh, TorchMockDeviceMesh):
            if device_mesh.debug_only:
                mesh_shape = numpy.array(range(world_size)).reshape(1, -1).tolist()
            else:
                mesh_shape = device_mesh.shape
            mesh = DeviceMesh("cuda", mesh_shape)
            set_device_mesh(mesh)

        device = mdconfig.easydist_device

        # keep fake params, buffers, named_states
        fake_tensor_mode = FakeTensorMode()

        def wrap_fake(x):
            if isinstance(x, torch.Tensor):
                return fake_tensor_mode.from_tensor(x)
            return x

        fake_params = pytree.tree_map(wrap_fake, params)
        fake_buffers = pytree.tree_map(wrap_fake, buffers)
        fake_named_states = pytree.tree_map(wrap_fake, named_states)

        # pre-shard params, buffers, named_states
        params_strategy = args_strategy[:len(params)]
        buffers_strategy = args_strategy[len(params):len(params) + len(buffers)]

        if mdconfig.use_contiguous_buffer:
            contiguous_buf = init_contiguous_buf(params, params_strategy, device_mesh)

        index = 0
        for idx, param_name in enumerate(params):
            materialize_fn = init_helper.get_materialize_fn()
            materialize_fn = partial(materialize_fn,
                                    param_buf_key=param_name,
                                    materialization_device=device)
            params[param_name] = sharded_tensor(params[param_name],
                                                params_strategy[idx],
                                                get_device_mesh(),
                                                materialize_fn=materialize_fn)

            size = params[param_name]._local_tensor.numel()

            if mdconfig.use_contiguous_buffer:
                contiguous_buf[index:index + size] = params[param_name]._local_tensor.view(-1)
                params[param_name]._local_tensor = contiguous_buf[index:index + size].view(
                    params[param_name]._local_tensor.shape)

            if not mdconfig.use_dtensor:
                params[param_name] = params[param_name]._local_tensor

            index += size

        for idx, buffer_name in enumerate(buffers):
            materialize_fn = init_helper.get_materialize_fn()
            materialize_fn = partial(materialize_fn,
                                    param_buf_key=buffer_name,
                                    materialization_device=device)
            buffers[buffer_name] = sharded_tensor(buffers[buffer_name],
                                                buffers_strategy[idx],
                                                get_device_mesh(),
                                                materialize_fn=materialize_fn)
            if not mdconfig.use_dtensor:
                buffers[buffer_name] = buffers[buffer_name]._local_tensor

        # use zero init for optimizer states
        flat_named_states, named_states_spec = pytree.tree_flatten(named_states)
        state_tensor_num = len(params) + len(buffers)
        materialize_fn = partial(materialize_zero, materialization_device=device)
        for i in range(len(flat_named_states)):
            if isinstance(flat_named_states[i], torch.Tensor):
                flat_named_states[i] = sharded_tensor(flat_named_states[i],
                                                    args_strategy[state_tensor_num],
                                                    get_device_mesh(),
                                                    materialize_fn=materialize_fn)
                if not mdconfig.use_dtensor:
                    flat_named_states[i] = flat_named_states[i]._local_tensor

                state_tensor_num += 1

        named_states = pytree.tree_unflatten(flat_named_states, named_states_spec)

    if schedule_cls is not None:
        pp_rank, pp_size = get_pp_rank(), get_pp_size()
        traced_graph_node_metas = {
            node.name: node.meta
            for node in traced_graph.graph.nodes
        }
        sharded_graph = fix_node_order(sharded_graph)
        stateless_func_args = (params, buffers, named_states, args, kwargs)
        save_graphviz_dot(sharded_graph, 'sharded_graph')
        pp_compiled_meta, pp_compiled_stages, pp_local_gm, _ = compile_pipeline(
            sharded_graph,
            pp_size,
            stateless_func_args,
            phs_stragegies=args_strategy,
            strict=strict)
        save_graphviz_dot(pp_local_gm, f'pp_local_gm')
        pipe = PipelineStage(
            schedule_cls=schedule_cls,
            local_gm=pp_local_gm,
            compiled_meta=pp_compiled_meta,
            stage_idx=pp_rank,
            compiled_stage=pp_compiled_stages[pp_rank],
            node_metas=traced_graph_node_metas,
            num_chunks=num_chunks,
            args_chunk_spec=args_chunk_spec,
            kwargs_chunk_spec=kwargs_chunk_spec,
            returns_chunk_spec=outputs_chunk_spec,
            pp_group=get_pp_group(),
            device=torch.device(f"cuda:{rank}"),
            sharded_graph=sharded_graph,
            return_to_all_stages=return_to_all_stages,
            accumulate_grads_inplace=accumulate_grads_inplace
        )
        return pipe

    if mdconfig.enable_memory_opt:
        memory_opt(sharded_gm)

    class EDCompiledFunc:

        def __init__(self, graph) -> None:
            self.graph = graph

        @torch.no_grad()
        def compiled_func(self, graph, *args, **kwargs):
            nonlocal params, buffers, named_states

            # tensor to DTensor
            # (TODO) the redistributed of params, buffers, named_states should in graph
            flatten_args, args_specs = pytree.tree_flatten([args, kwargs])

            device = mdconfig.easydist_device
            materialize_fn = partial(materialize_zero, materialization_device=device)

            args_strategy_idx = state_tensor_num
            for i in range(len(flatten_args)):
                if isinstance(flatten_args[i], torch.Tensor):
                    flatten_args[i] = sharded_tensor(flatten_args[i].detach(),
                                                     args_strategy[args_strategy_idx],
                                                     get_device_mesh(),
                                                     materialize_fn=materialize_fn)
                    if not mdconfig.use_dtensor:
                        flatten_args[i] = flatten_args[i]._local_tensor
                    args_strategy_idx += 1

            args, kwargs = pytree.tree_unflatten(flatten_args, args_specs)

            # run the sharded_gm
            if mdconfig.enable_memory_opt:
                _set_allocator_mode(AllocatorMode.RUNTIME)
                params, buffers, named_states, grads, sharded_out = graph(
                    params, buffers, named_states, args, kwargs)
            else:
                params, buffers, named_states, grads, sharded_out = graph(
                    params, buffers, named_states, args, kwargs)

            for para_name in params:
                params[para_name].grad = grads[para_name]

            # out from DTensor to Tensor
            local_out = pytree.tree_map(dtensor_to_tensor, sharded_out)
            if isinstance(local_out, torch.Tensor):
                print(f"local_out: {local_out}")
                #meta_info = extract_tensor_meta_info(local_out)
                #print(meta_info)

            return local_out

        def __call__(self, *args: Any, **kwargs: Any) -> Any:
            return self.compiled_func(self.graph, *args, **kwargs)

        def run_with_graph(self, graph, *args: Any, **kwargs: Any) -> Any:
            return self.compiled_func(graph, *args, **kwargs)

        def get_state(self):
            return params, buffers, named_states

        def compile_mono_graph(self, *args: Any, **kwargs: Any):
            with _enable_compile():
                fx_module = make_fx(partial(stateless_func, func),
                                    tracing_mode=tracing_mode,
                                    decomposition_table=EASYDIST_DECOMP_TABLE,
                                    _allow_non_fake_inputs=False)(fake_params, fake_buffers,
                                                                  fake_named_states, args, kwargs)

            fx_module.graph.eliminate_dead_code()
            fx_module.recompile()

            fx_module = preprocess_traced_graph(fx_module)

            sharded_fx_module = sharding_transform(fx_module, sharding_strategy)
            sharded_fx_module = fix_embedding(sharded_fx_module, recover=True)

            if mdconfig.log_level <= logging.DEBUG:
                sharded_fx_module.print_readable()

            return sharded_fx_module

        def parameters(self):
            return params.values()

        def named_parameters(self):
            return params

    # release all cuda memory from module here
    # the param maintain in the local of compiled function.
    if module is not None and not isinstance(module.parameters().__next__(), FakeTensor):
        module.to("meta")

    return EDCompiledFunc(sharded_gm)<|MERGE_RESOLUTION|>--- conflicted
+++ resolved
@@ -18,11 +18,7 @@
 import time
 import threading
 from functools import partial
-<<<<<<< HEAD
-from typing import Any, Union, cast
-=======
-from typing import Any, cast, Set
->>>>>>> 13d24e2c
+from typing import Any, Union, cast, Set
 from contextlib import nullcontext
 
 import numpy
@@ -482,81 +478,34 @@
 
     rpc.shutdown()
 
-<<<<<<< HEAD
     with spmd_device_mesh():
         if mdconfig.use_dtensor:
-            sharded_graph = sharding_transform_dtensor(traced_graph, sharding_strategy)
+            sharded_gm = sharding_transform_dtensor(traced_graph, sharding_strategy)
         else:
-            sharded_graph = sharding_transform(traced_graph, opt_strategy, state_io_map)
+            sharded_gm = sharding_transform(traced_graph, opt_strategy, state_io_map)
             if mdconfig.enable_tile_comm:
-                sharded_graph = runtime_prof(sharded_graph, tiling_prof=True)
-                sharded_graph = tile_comm(sharded_graph)
-
-        save_graphviz_dot(sharded_graph, f'sharded_graph_raw_{rank}')
-        sharded_graph = fix_embedding(sharded_graph, recover=True)
+                sharded_gm = runtime_prof(sharded_gm, tiling_prof=True)
+                sharded_gm = tile_comm(sharded_gm)
+
+        save_graphviz_dot(sharded_gm, f'sharded_graph_raw_{rank}')
+        sharded_gm = fix_embedding(sharded_gm, recover=True)
 
         if not mdconfig.use_dtensor:
             if schedule_cls is None and mdconfig.comm_optimization is True:
-                sharded_graph = runtime_prof(sharded_graph)
-                sharded_graph = comm_optimize(sharded_graph, 'rcpsp', grouping=True, mem_restrain=False)
-=======
-    if mdconfig.use_dtensor:
-        sharded_gm = sharding_transform_dtensor(traced_graph, sharding_strategy)
-    else:
-        sharded_gm = sharding_transform(traced_graph, opt_strategy, state_io_map)
-        if mdconfig.enable_tile_comm:
-            sharded_gm = runtime_prof(sharded_gm, tiling_prof=True)
-            sharded_gm = tile_comm(sharded_gm)
-
-    sharded_gm = fix_embedding(sharded_gm, recover=True)
-
-    if not mdconfig.use_dtensor:
-        if mdconfig.comm_optimization is True:
-            sharded_gm = runtime_prof(sharded_gm)
-            sharded_gm = comm_optimize(sharded_gm, 'rcpsp', grouping=True, mem_restrain=False)
-
-        # override pytorch dtensor propagate rules to optimize dispater behavior
-        if mdconfig.override_dtensor_rule is True:
-            sharded_gm = rule_override_by_graph(sharded_gm, opt_strategy, shape_info)
->>>>>>> 13d24e2c
+                sharded_gm = runtime_prof(sharded_gm)
+                sharded_gm = comm_optimize(sharded_gm, 'rcpsp', grouping=True, mem_restrain=False)
 
             # override pytorch dtensor propagate rules to optimize dispater behavior
             if mdconfig.override_dtensor_rule is True:
-                sharded_graph = rule_override_by_graph(sharded_graph, opt_strategy, shape_info)
-
-<<<<<<< HEAD
+                sharded_gm = rule_override_by_graph(sharded_gm, opt_strategy, shape_info)
+
 
         if mdconfig.log_level <= logging.DEBUG:
-            sharded_graph.print_readable()
-=======
-    if mdconfig.log_level <= logging.DEBUG:
-        sharded_gm.print_readable()
-
-    if mdconfig.dump_fx_graph:
-        print(f"node num in sharded graph: {len(sharded_gm.graph.nodes)}")
-        drawer = FxGraphDrawer(sharded_gm, "shard_fx", ignore_getattr=True)
-        dot_graphs = drawer.get_all_dot_graphs()
-        for name, dot_graph in dot_graphs.items():
-            dot_graph.write_jpg(f"./tmp/{name}.jpg")
-            dot_graph.write_raw(f"./tmp/{name}.txt")
-        print(f"sharded_gm._code: {sharded_gm._code}")
-
-    # do not use mock device after get sharded_gm
-    device_mesh = get_device_mesh()
-    if isinstance(device_mesh, TorchMockDeviceMesh):
-        if device_mesh.debug_only:
-            mesh_shape = numpy.array(range(world_size)).reshape(1, -1).tolist()
-        else:
-            mesh_shape = device_mesh.shape
-        mesh = DeviceMesh("cuda", mesh_shape)
-        set_device_mesh(mesh)
-
-    device = mdconfig.easydist_device
->>>>>>> 13d24e2c
+            sharded_gm.print_readable()
 
         if mdconfig.dump_fx_graph:
-            print(f"node num in sharded graph: {len(sharded_graph.graph.nodes)}")
-            drawer = FxGraphDrawer(sharded_graph, "shard_fx", ignore_getattr=True)
+            print(f"node num in sharded graph: {len(sharded_gm.graph.nodes)}")
+            drawer = FxGraphDrawer(sharded_gm, "shard_fx", ignore_getattr=True)
             dot_graphs = drawer.get_all_dot_graphs()
             for name, dot_graph in dot_graphs.items():
                 dot_graph.write_jpg(f"./tmp/{name}.jpg")
@@ -651,11 +600,11 @@
             node.name: node.meta
             for node in traced_graph.graph.nodes
         }
-        sharded_graph = fix_node_order(sharded_graph)
+        sharded_gm = fix_node_order(sharded_gm)
         stateless_func_args = (params, buffers, named_states, args, kwargs)
-        save_graphviz_dot(sharded_graph, 'sharded_graph')
+        save_graphviz_dot(sharded_gm, 'sharded_graph')
         pp_compiled_meta, pp_compiled_stages, pp_local_gm, _ = compile_pipeline(
-            sharded_graph,
+            sharded_gm,
             pp_size,
             stateless_func_args,
             phs_stragegies=args_strategy,
@@ -674,7 +623,7 @@
             returns_chunk_spec=outputs_chunk_spec,
             pp_group=get_pp_group(),
             device=torch.device(f"cuda:{rank}"),
-            sharded_graph=sharded_graph,
+            sharded_graph=sharded_gm,
             return_to_all_stages=return_to_all_stages,
             accumulate_grads_inplace=accumulate_grads_inplace
         )
